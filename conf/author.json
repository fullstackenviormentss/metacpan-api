--- conflicted
+++ resolved
@@ -28,7 +28,6 @@
     "blog_url": "http://blogs.perl.org/users/olaf_alders/",
     "blog_feed": "http://blogs.perl.org/users/olaf_alders/atom.xml"
   },
-<<<<<<< HEAD
   "DMAKI": {
     "website": "http://mt.endeworks.jp/d-6/",
     "irc_nick": "lestrrat",
@@ -43,7 +42,7 @@
     "facebook_public_profile": "http://www.facebook.com/rbo.openserv.org",
     "irc_nick": "rbo",
     "github_username": "rbo"
-  }
+  },
   "RENEEB": {
     "blog_feed": "http://reneeb-perlblog.blogspot.com/feeds/posts/default",
     "blog_url": "http://reneeb-perlblog.blogspot.com",
@@ -57,12 +56,11 @@
     "irc_nick" : "reneeb",
     "perlmonks_username" : "reneeb",
     "country": "Germany"
-=======
+  },
   "XSAWYERX": {
     "irc_nick": "xsawyerx",
     "github_username": "xsawyerx",
     "blog_url": "http://blogs.perl.org/users/sawyer_x/",
     "blog_feed": "http://blogs.perl.org/users/sawyer_x/atom.xml"
->>>>>>> 4d47786a
   }
 }